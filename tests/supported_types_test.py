--- conflicted
+++ resolved
@@ -107,10 +107,6 @@
         t.OrderedDict[str, A],
         t.Optional[A],
         t.Optional[B],
-<<<<<<< HEAD
-        aclick.utils.Literal[2, 3],
-=======
->>>>>>> 2d6cd856
     ],
 )
 def test_type(tp):
